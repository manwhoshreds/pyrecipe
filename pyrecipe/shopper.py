--- conflicted
+++ resolved
@@ -4,9 +4,9 @@
     The shopper module allows you to build a shopping list of ingredients
     from your recipes.
 
-    - ShoppingList: The main shopper class
-
-    - RandomShoppingList: A ShoppingList subclass that chooses recipes at
+    - ShoppingList: The main shopper class 
+
+    - RandomShoppingList: A ShoppingList subclass that chooses recipes at 
                           random an builds a shopping list.
 
     - MultiQuantity: A pint Quantity container that holds Quantities of
@@ -41,9 +41,10 @@
 
     def _process(self, recipe):
         """Process the ingredients in a recipe."""
-        ingreds, alt_ingreds = recipe.get_ingredients()
-        self._process_ingredients(ingreds)
-        if alt_ingreds:
+        ingredients = recipe.ingredients
+        alt_ingredients = recipe.alt_ingredients
+        self._process_ingredients(ingredients)
+        if alt_ingredients:
             for item in alt_ingredients:
                 ingreds = list(item.values())[0]
                 self._process_ingredients(ingreds)
@@ -54,7 +55,7 @@
             item = item.data
             name = item['name']
             try:
-                # links are recipe ingredients that are also
+                # links are recipe ingredients that are also 
                 # recipes so we add it to the list here.
                 link = item['link']
                 self.update(link)
@@ -93,9 +94,6 @@
                     self.shopping_list[name] = MultiQuantity(orig_ingred, quant)
             else:
                 self.shopping_list[name] = quant
-    
-    def __delete__(self):
-        print('hello im a deleter')
 
     def BAKprint_list(self, write=False):
         """Print the shopping list to stdout."""
@@ -143,46 +141,10 @@
     @property
     def dish_types(self):
         """Get the recipe names."""
-        names = self.recipe_names
+        names = [r.recipe_name for r in self.recipes]
         dish_types = [r['dish_type'] for r in self.recipes]
         return zip(names, dish_types)
-
-    def write_to_xml(self):
-        """Write the shopping list to an xml file after
-           building.
-        """
-        # Add recipe names to the tree
-        for item in self.recipe_names:
-            xml_main_dish = etree.SubElement(self.xml_maindish_names, "name")
-            xml_main_dish.text = str(item)
-
-        # the salad dressing names
-        for item in self.dressing_names:
-            xml_dressing_name = etree.SubElement(self.xml_salad_dressing, "name")
-            xml_dressing_name.text = str(item)
-
-        # finally, ingreds
-        for key, value in self.shopping_list.items():
-            try:
-                ingred = "{} {}".format(key, str(value.round_up()))
-            except AttributeError:
-                ingred = "{} {}".format(key, str(value))
-            xml_shopping_list_item = etree.SubElement(self.xml_ingredients, "ingredient")
-            xml_shopping_list_item.text = str(ingred)
-
-        result = etree.tostring(self.xml_root,
-                                xml_declaration=True,
-                                encoding='utf-8',
-                                with_tail=False,
-                                method='xml',
-                                pretty_print=True).decode("utf-8")
-
-        print(utils.msg(
-            "Writing shopping list to %s"
-            % config.SHOPPING_LIST_FILE, 'INFORM'))
-        with open(config.SHOPPING_LIST_FILE, "w") as f:
-            f.write(result)
-
+    
     def add_item(self, item, amount):
         """Add a single item to the shopping list."""
         self.shopping_list[item] = amount
@@ -234,16 +196,9 @@
         print(resp.text)
 
     def remote(self):
-        """Remote."""
         path = 'http://localhost/open_recipes/includes/api/shopping_list/read.php'
-<<<<<<< HEAD
-        payload = {'user_name': config.USER_NAME}
-        resp = requests.get(path, params=payload)
-        print(resp.url)
-=======
         payload = {'user': config.USER_NAME}
         resp = requests.get(path, params=payload)
->>>>>>> 1cf156da
         return resp.json()['shopping_list'][0]
 
 
@@ -287,9 +242,12 @@
 
 if __name__ == '__main__':
     shoplist = ShoppingList()
-    shoplist.choose_random()
-    shoplist.update('korean pork tacos')
+    #shoplist.update('korean pork tacos')
     #shoplist.update('french onion soup')
     #shoplist.update('test')
     #shoplist.update('pesto')
+    #shoplist.update('carrot cake')
+    #shoplist.update_remote()
+    #shoplist.read_from_remote()
+    #shoplist.update_remote()
     shoplist.print_list()
