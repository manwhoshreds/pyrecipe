"""
    pyrecipe.shopper
    ~~~~~~~~~~~~~~~~
    The shopper module allows you to build a shopping list of ingredients
    from your recipes.

    - ShoppingList: The main shopper class

    - RandomShoppingList: A ShoppingList subclass that chooses recipes at
                          random an builds a shopping list.

    - MultiQuantity: A pint Quantity container that holds Quantities of
                     differing dimensionalities because they cannot be added
                     together.

"""
import os
import sys
import json
import random
import datetime

import requests
import pint.errors

import pyrecipe.utils as utils
<<<<<<< HEAD
import pyrecipe.db as db
from pyrecipe.recipe_numbers import RecipeNum
from pyrecipe.recipe import Recipe, Q_, config
from pyrecipe import Q_, config
=======
import pyrecipe.config as config
import pyrecipe.db as DB
from pyrecipe import Q_
from pyrecipe.recipe import Recipe
from pyrecipe.recipe_numbers import RecipeNum
>>>>>>> 1f5a7c93

class ShoppingList:
    """Creates a shopping list of ingredients from a list of recipes.

    If duplicate entries are found, ingredients are added together.
    """
    def __init__(self):
        self.recipes = []
        self.shopping_list = {}

    def _process(self, recipe):
        """Process the ingredients in a recipe."""
        ingredients = recipe.ingredients
        alt_ingredients = recipe.alt_ingredients
        self._process_ingredients(ingredients)
        if alt_ingredients:
            for item in alt_ingredients:
                ingreds = list(item.values())[0]
                self._process_ingredients(ingreds)

    def _process_ingredients(self, ingredients):
        """Process ingredients."""
        for item in ingredients:
            name = item['name']
            try:
                # links are recipe ingredients that are also
                # recipes so we add it to the list here.
                link = item['link']
                self.update(link)
                if link:
                    continue
            except KeyError:
                pass

            if name == "s&p":
                continue
            try:
                amount = RecipeNum(item['amounts'][0].get('amount', 0))
            except ValueError:
                amount = 0
            unit = item['amounts'][0].get('unit', '')
            if unit in ['splash of', 'to taste', 'pinch of']:
                continue

            # FIXME:
            # pint cannot handle units such as '16 ounce can' etc....
            # this is a workaround until a better solution is found
            if 'can' in unit:
                unit = 'can'
            try:
                quant = Q_(amount, unit)
            except ValueError:
                print("errors", amount, unit)
                continue

            if name in self.shopping_list.keys():
                orig_ingred = self.shopping_list[name]
                try:
                    addition = orig_ingred + quant
                    self.shopping_list[name] = addition
                except pint.errors.DimensionalityError:
                    self.shopping_list[name] = MultiQuantity(orig_ingred, quant)
            else:
                self.shopping_list[name] = quant

    def BAKprint_list(self, write=False):
        """Print the shopping list to stdout."""
        print("Recipes:\n")
        for name, dishtype in self.dish_types:
            print("({}) {}".format(dishtype, name))
        print("\n" + utils.S_DIV(45))

        # Print list
        padding = max(len(x) for x in self.shopping_list.keys()) + 1
        for key, value in self.shopping_list.items():
            if value.units in ['splash of', 'to taste', 'pinch of']:
                print("{} {}".format(key.ljust(padding, '.'), 'N/A'))
            else:
                try:
                    #value = value.round_up().reduce()
                    #value = value.reduce()
                    print("{} {}".format(key.ljust(padding, '.'), str(value)))
                except AttributeError:
                    print("{} {}".format(key.ljust(padding, '.'), value))

<<<<<<< HEAD
        # write the list to an xml file	if True
        if write:
            self.write_to_xml()

=======
    def print_list(self, write=False):
        """Print the shopping list to stdout."""
        print("Recipes:\n")
        for name, dishtype in self.dish_types:
            print("({}) {}".format(dishtype, name))
        print("\n" + utils.S_DIV(45))

        # Print list	
        padding = max(len(x) for x in self.remote().keys()) + 1
        for key, value in self.remote().items():
            try:
                #value = value.round_up().reduce()
                #value = value.reduce()
                print("{} {}".format(key.ljust(padding, '.'), str(value)))
            except AttributeError:
                print("{} {}".format(key.ljust(padding, '.'), value))
    
>>>>>>> 1f5a7c93
    @property
    def recipe_names(self):
        """Get the recipe names."""
        return [r.recipe_name for r in self.recipes]

    @property
    def dish_types(self):
        """Get the recipe names."""
        names = self.recipe_names
        dish_types = [r['dish_type'] for r in self.recipes]
        return zip(names, dish_types)
<<<<<<< HEAD

    def write_to_xml(self):
        """Write the shopping list to an xml file after
           building.
        """
        # Add recipe names to the tree
        for item in self.recipe_names:
            xml_main_dish = etree.SubElement(self.xml_maindish_names, "name")
            xml_main_dish.text = str(item)

        # the salad dressing names
        for item in self.dressing_names:
            xml_dressing_name = etree.SubElement(self.xml_salad_dressing, "name")
            xml_dressing_name.text = str(item)

        # finally, ingreds
        for key, value in self.shopping_list.items():
            try:
                ingred = "{} {}".format(key, str(value.round_up()))
            except AttributeError:
                ingred = "{} {}".format(key, str(value))
            xml_shopping_list_item = etree.SubElement(self.xml_ingredients, "ingredient")
            xml_shopping_list_item.text = str(ingred)

        result = etree.tostring(self.xml_root,
                                xml_declaration=True,
                                encoding='utf-8',
                                with_tail=False,
                                method='xml',
                                pretty_print=True).decode("utf-8")

        print(utils.msg(
            "Writing shopping list to %s"
            % config.SHOPPING_LIST_FILE, 'INFORM'))
        with open(config.SHOPPING_LIST_FILE, "w") as f:
            f.write(result)

=======
    
>>>>>>> 1f5a7c93
    def add_item(self, item, amount):
        """Add a single item to the shopping list."""
        self.shopping_list[item] = amount

    def choose_random(self, count=int(config.RAND_RECIPE_COUNT), write=False):
        try:
            recipe_sample = random.sample(DB.get_data()['main_names'], count)
            rand_salad_dressing = random.choice(DB.get_data()['salad_dressing_names'])
        except ValueError:
            sys.exit(utils.msg(
                "Random count is higher than the amount of recipes"
                " available ({}). Please enter a lower number."
                .format(len(DB.get_data()['main_names'])), "ERROR"
            ))
        self.update(rand_salad_dressing)
        for dish in recipe_sample:
            self.update(dish)
<<<<<<< HEAD

=======
    
    def to_json(self):
        """Convert shoppinglist to json data."""
        data = {}
        data['user_name'] = config.USER_NAME
        data['recipes'] = self.recipe_names
        data['list'] = []
        for name, amount in self.shopping_list.items():
            item = {}
            item['item'], item['amount'] = name, str(amount)
            data['list'].append(item)
        #return json.dumps(data)
        return data
    
>>>>>>> 1f5a7c93
    def update(self, source):
        """Update the shopping list with ingredients from source."""
        try:
            recipe = Recipe(source)
        except utils.RecipeNotFound:
            print("{} not found in database. Skipping...".format(source))
            return
        self.recipes.append(recipe)
        self._process(recipe)

<<<<<<< HEAD
=======
    def update_remote(self):
        """Update openrecipes.org shoppingList."""
        #path = 'http://localhost/open_recipes/includes/api/shopping_list/create.php'
        path = 'http://192.168.0.31/openRecipes/includes/api/shopping_list/create.php'
        data = self.to_json()
        resp = requests.post(path, json=data)
        print(resp.reason)
        print(resp.text)

    def remote(self):
        path = 'http://localhost/open_recipes/includes/api/shopping_list/read.php'
        resp = requests.post(path, data={'user_name': config.USER_NAME})
        return resp.json()['shopping_list'][0]


>>>>>>> 1f5a7c93

class MultiQuantity:
    """Class to deal with quantities of different dimentions"""

    def __init__(self, *args):
        self.quants = []
        self.type_test = type(Q_('1', 'teaspoon'))
        for item in args:
            if not isinstance(item, self.type_test):
                raise TypeError('arguments must be of type Quantity, '
                                'not ' + str(item))
            else:
                self.quants.append(item)

    def __str__(self):
        test = [str(x) for x in self.quants]
        return ' + '.join(test)

    def __repr__(self):
        return '<MultiQuantity({})>'.format(self.quants)

    def __add__(self, other):
        if not isinstance(other, self.type_test):
            raise TypeError('Quantity types can only be added to MultiQuantity')
        for item in self.quants:
            try:
                addition = item + other
                self.quants.remove(item)
                self.quants.append(addition)
                break
            except pint.errors.DimensionalityError:
                continue
        return self

    @property
    def units(self):
        return 'n/a'

if __name__ == '__main__':
    shoplist = ShoppingList()
    #shoplist.update('korean pork tacos')
    #shoplist.update('french onion soup')
    #shoplist.update('test')
    #shoplist.update('pesto')
    #shoplist.update('carrot cake')
    #shoplist.update_remote()
    #shoplist.read_from_remote()
    #shoplist.update_remote()
    shoplist.print_list()
<|MERGE_RESOLUTION|>--- conflicted
+++ resolved
@@ -24,18 +24,11 @@
 import pint.errors
 
 import pyrecipe.utils as utils
-<<<<<<< HEAD
-import pyrecipe.db as db
-from pyrecipe.recipe_numbers import RecipeNum
-from pyrecipe.recipe import Recipe, Q_, config
-from pyrecipe import Q_, config
-=======
 import pyrecipe.config as config
 import pyrecipe.db as DB
 from pyrecipe import Q_
 from pyrecipe.recipe import Recipe
 from pyrecipe.recipe_numbers import RecipeNum
->>>>>>> 1f5a7c93
 
 class ShoppingList:
     """Creates a shopping list of ingredients from a list of recipes.
@@ -121,12 +114,6 @@
                 except AttributeError:
                     print("{} {}".format(key.ljust(padding, '.'), value))
 
-<<<<<<< HEAD
-        # write the list to an xml file	if True
-        if write:
-            self.write_to_xml()
-
-=======
     def print_list(self, write=False):
         """Print the shopping list to stdout."""
         print("Recipes:\n")
@@ -144,11 +131,11 @@
             except AttributeError:
                 print("{} {}".format(key.ljust(padding, '.'), value))
     
->>>>>>> 1f5a7c93
     @property
     def recipe_names(self):
         """Get the recipe names."""
-        return [r.recipe_name for r in self.recipes]
+        names = [r.recipe_name for r in self.recipes]
+        return names
 
     @property
     def dish_types(self):
@@ -156,7 +143,6 @@
         names = self.recipe_names
         dish_types = [r['dish_type'] for r in self.recipes]
         return zip(names, dish_types)
-<<<<<<< HEAD
 
     def write_to_xml(self):
         """Write the shopping list to an xml file after
@@ -194,29 +180,23 @@
         with open(config.SHOPPING_LIST_FILE, "w") as f:
             f.write(result)
 
-=======
-    
->>>>>>> 1f5a7c93
     def add_item(self, item, amount):
         """Add a single item to the shopping list."""
         self.shopping_list[item] = amount
 
     def choose_random(self, count=int(config.RAND_RECIPE_COUNT), write=False):
         try:
-            recipe_sample = random.sample(DB.get_data()['main_names'], count)
-            rand_salad_dressing = random.choice(DB.get_data()['salad_dressing_names'])
+            recipe_sample = random.sample(db.get_data()['main_names'], count)
+            rand_salad_dressing = random.choice(db.get_data()['salad_dressing_names'])
         except ValueError:
             sys.exit(utils.msg(
                 "Random count is higher than the amount of recipes"
                 " available ({}). Please enter a lower number."
-                .format(len(DB.get_data()['main_names'])), "ERROR"
+                .format(len(db.get_data()['main_names'])), "ERROR"
             ))
         self.update(rand_salad_dressing)
         for dish in recipe_sample:
             self.update(dish)
-<<<<<<< HEAD
-
-=======
     
     def to_json(self):
         """Convert shoppinglist to json data."""
@@ -231,7 +211,6 @@
         #return json.dumps(data)
         return data
     
->>>>>>> 1f5a7c93
     def update(self, source):
         """Update the shopping list with ingredients from source."""
         try:
@@ -242,8 +221,6 @@
         self.recipes.append(recipe)
         self._process(recipe)
 
-<<<<<<< HEAD
-=======
     def update_remote(self):
         """Update openrecipes.org shoppingList."""
         #path = 'http://localhost/open_recipes/includes/api/shopping_list/create.php'
@@ -259,7 +236,6 @@
         return resp.json()['shopping_list'][0]
 
 
->>>>>>> 1f5a7c93
 
 class MultiQuantity:
     """Class to deal with quantities of different dimentions"""
@@ -300,12 +276,9 @@
 
 if __name__ == '__main__':
     shoplist = ShoppingList()
+    shoplist.print_random()
     #shoplist.update('korean pork tacos')
     #shoplist.update('french onion soup')
     #shoplist.update('test')
     #shoplist.update('pesto')
-    #shoplist.update('carrot cake')
-    #shoplist.update_remote()
-    #shoplist.read_from_remote()
-    #shoplist.update_remote()
-    shoplist.print_list()
+    #shoplist.print_list()
