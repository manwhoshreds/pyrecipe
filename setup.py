--- conflicted
+++ resolved
@@ -11,16 +11,11 @@
     #'gtts',
 ]
 
-<<<<<<< HEAD
-data_files = [
-    ('/etc/pyrecipe', ['misc/pyrecipe.cfg']),
-    ('/usr/share/bash-completion/completions/', ['misc/completion/recipe_tool'])
-=======
 DATA_FILES = [
     ('share/bash-completion/completions', ['misc/completion/recipe_tool'])
     #('/etc', ['misc/pyrecipe.cfg']) not working, i have no idea why
->>>>>>> 1f5a7c93
 ]
+
 
 with open("README.asc", "r") as fh:
     long_description = fh.read()
